--- conflicted
+++ resolved
@@ -1,229 +1,190 @@
-<?xml version="1.0" encoding="UTF-8"?>
-<project xmlns="http://maven.apache.org/POM/4.0.0" xmlns:xsi="http://www.w3.org/2001/XMLSchema-instance" xsi:schemaLocation="http://maven.apache.org/POM/4.0.0 http://maven.apache.org/xsd/maven-4.0.0.xsd">
-    <modelVersion>4.0.0</modelVersion>
-    <name>otsdb-elasticsearch</name>
-    <groupId>net.opentsdb</groupId>
-    <artifactId>otsdb-elasticsearch</artifactId>
-    <version>1.0</version>
-    <description>A search plugin for OpenTSDB that works with an Elastic Search cluster over HTTP.</description>
-
-    <contributors>
-        <contributor>
-            <name>Chris Larsen</name>
-            <email>clarsen@euphoriaaudio.com</email>
-        </contributor>
-        <contributor>
-            <name>Scott Reynolds</name>
-            <email>scott@scottreynolds.us</email>
-        </contributor>
-    </contributors>
-
-    <repositories>
-        <repository>
-            <id>mcaprari-releases</id>
-            <url>https://github.com/mcaprari/mcaprari-maven-repo/raw/master/releases</url>
-        </repository>
-        <repository>
-            <id>mcaprari-snapshots</id>
-            <url>https://github.com/mcaprari/mcaprari-maven-repo/raw/master/snapshots</url>
-        </repository>
-    </repositories>
-
-    <dependencies>
-        <dependency>
-            <groupId>org.apache.httpcomponents</groupId>
-            <artifactId>httpclient</artifactId>
-            <version>4.3.2</version>
-        </dependency>
-
-        <dependency>
-            <groupId>org.apache.httpcomponents</groupId>
-            <artifactId>httpcore</artifactId>
-            <version>4.3.2</version>
-        </dependency>
-
-        <dependency>
-            <groupId>org.apache.httpcomponents</groupId>
-            <artifactId>fluent-hc</artifactId>
-            <version>4.3.5</version>
-        </dependency>
-
-        <dependency>
-            <groupId>org.slf4j</groupId>
-            <artifactId>jcl-over-slf4j</artifactId>
-            <version>1.7.7</version>
-        </dependency>
-        <dependency>
-            <groupId>httpfailover</groupId>
-            <artifactId>httpclient-failover</artifactId>
-            <version>1.0</version>
-        </dependency>
-
-        <dependency>
-            <groupId>net.opentsdb</groupId>
-            <artifactId>opentsdb</artifactId>
-            <version>2.2.0</version>
-<<<<<<< HEAD
-=======
-        </dependency>
-        
-        <dependency>
-            <groupId>com.stumbleupon</groupId>
-            <artifactId>async</artifactId>
-            <version>1.3.1</version>
->>>>>>> 760876f5
-        </dependency>
-
-        <dependency>
-          <groupId>com.google.guava</groupId>
-          <artifactId>guava</artifactId>
-          <version>13.0.1</version>
-        </dependency>
-
-        <dependency>
-          <groupId>com.fasterxml.jackson.core</groupId>
-          <artifactId>jackson-annotations</artifactId>
-          <version>2.3.0</version>
-        </dependency>
-
-        <dependency>
-          <groupId>com.fasterxml.jackson.core</groupId>
-          <artifactId>jackson-core</artifactId>
-          <version>2.3.3</version>
-        </dependency>
-
-        <dependency>
-          <groupId>com.fasterxml.jackson.core</groupId>
-          <artifactId>jackson-databind</artifactId>
-          <version>2.3.3</version>
-        </dependency>
-    </dependencies>
-
-    <packaging>jar</packaging>
-
-    <build>
-      <sourceDirectory>src</sourceDirectory>
-      <testSourceDirectory>test</testSourceDirectory>
-
-<<<<<<< HEAD
-=======
-        <resources>
-            <resource>
-                <directory>src/META-INF/services</directory>
-                <targetPath>META-INF/services</targetPath>
-            </resource>
-        </resources>
-      
->>>>>>> 760876f5
-        <plugins>
-            <plugin>
-                <groupId>org.apache.maven.plugins</groupId>
-                <artifactId>maven-source-plugin</artifactId>
-                <executions>
-                    <execution>
-                        <id>attach-sources</id>
-                        <goals>
-                            <goal>jar</goal>
-                        </goals>
-                    </execution>
-                </executions>
-            </plugin>
-            <plugin>
-                <groupId>org.apache.maven.plugins</groupId>
-<<<<<<< HEAD
-                <artifactId>maven-shade-plugin</artifactId>
-                <version>1.6</version>
-                <configuration>
-                    <minimizeJar>true</minimizeJar>
-                    <createDependencyReducedPom>true</createDependencyReducedPom>
-                    <artifactSet>
-                        <excludes>
-                            <exclude>io.netty:netty</exclude>
-                            <exclude>commons-logging:*</exclude>
-                            <exclude>net.opentsdb:opentsdb</exclude>
-                            <exclude>com.stumbleupon:async</exclude>
-                            <exclude>org.apache.zookeeper:zookeeper</exclude>
-                            <exclude>org.hbase:asynchbase</exclude>
-                            <exclude>com.google.protobuf:protobuf</exclude>
-                            <exclude>com.google.gwt:gwt-user</exclude>
-                        </excludes>
-                    </artifactSet>
-
-                    <filters>
-                        <filter>
-                            <artifact>*:*</artifact>
-                            <excludes>
-                                <exclude>META-INF/*.SF</exclude>
-                                <exclude>META-INF/*.DSA</exclude>
-                                <exclude>META-INF/*.RSA</exclude>
-                            </excludes>
-                        </filter>
-                        <filter>
-                            <artifact>net.opentsdb:opentsdb</artifact>
-                            <excludes>
-                                <exclude>**</exclude>
-                            </excludes>
-                        </filter>
-                    </filters>
-                    <transformers>
-                        <transformer
-                            implementation="org.apache.maven.plugins.shade.resource.AppendingTransformer">
-                            <resource>reference.conf</resource>
-                        </transformer>
-                    </transformers>
-                </configuration>
-                <executions>
-                    <execution>
-                        <phase>package</phase>
-                        <goals>
-                            <goal>shade</goal>
-                        </goals>
-                    </execution>
-                </executions>
-            </plugin>
-            <plugin>
-                <groupId>eu.somatik.serviceloader-maven-plugin</groupId>
-                <artifactId>serviceloader-maven-plugin</artifactId>
-                <version>1.0.2</version>
-                <configuration>
-                    <services>
-                        <param>net.opentsdb.search.SearchPlugin</param>
-                    </services>
-                </configuration>
-                <executions>
-                    <execution>
-                        <goals>
-                            <goal>generate</goal>
-                        </goals>
-=======
-                <artifactId>maven-compiler-plugin</artifactId>
-                <version>3.1</version>
-                <configuration>
-                    <source>1.6</source>
-                    <target>1.6</target>
-                </configuration>
-            </plugin>
-            <plugin>
-                <groupId>org.apache.maven.plugins</groupId>
-                <artifactId>maven-dependency-plugin</artifactId>
-                <version>2.8</version>
-                <executions>
-                    <execution>
-                        <id>copy-dependencies</id>
-                        <phase>package</phase>
-                        <goals>
-                            <goal>copy-dependencies</goal>
-                        </goals>
-                        <configuration>
-                            <outputDirectory>${project.build.directory}/deps</outputDirectory>
-                            <overWriteReleases>false</overWriteReleases>
-                            <overWriteSnapshots>true</overWriteSnapshots>
-                            <excludeTransitive>false</excludeTransitive>
-                        </configuration>
->>>>>>> 760876f5
-                    </execution>
-                </executions>
-            </plugin>
-        </plugins>
-    </build>
-</project>
+<?xml version="1.0" encoding="UTF-8"?>
+<project xmlns="http://maven.apache.org/POM/4.0.0" xmlns:xsi="http://www.w3.org/2001/XMLSchema-instance" xsi:schemaLocation="http://maven.apache.org/POM/4.0.0 http://maven.apache.org/xsd/maven-4.0.0.xsd">
+    <modelVersion>4.0.0</modelVersion>
+    <name>otsdb-elasticsearch</name>
+    <groupId>net.opentsdb</groupId>
+    <artifactId>otsdb-elasticsearch</artifactId>
+    <version>1.0</version>
+    <description>A search plugin for OpenTSDB that works with an Elastic Search cluster over HTTP.</description>
+
+    <contributors>
+        <contributor>
+            <name>Chris Larsen</name>
+            <email>clarsen@euphoriaaudio.com</email>
+        </contributor>
+        <contributor>
+            <name>Scott Reynolds</name>
+            <email>scott@scottreynolds.us</email>
+        </contributor>
+    </contributors>
+
+    <repositories>
+        <repository>
+            <id>mcaprari-releases</id>
+            <url>https://github.com/mcaprari/mcaprari-maven-repo/raw/master/releases</url>
+        </repository>
+        <repository>
+            <id>mcaprari-snapshots</id>
+            <url>https://github.com/mcaprari/mcaprari-maven-repo/raw/master/snapshots</url>
+        </repository>
+    </repositories>
+
+    <dependencies>
+        <dependency>
+            <groupId>org.apache.httpcomponents</groupId>
+            <artifactId>httpclient</artifactId>
+            <version>4.3.2</version>
+        </dependency>
+
+        <dependency>
+            <groupId>org.apache.httpcomponents</groupId>
+            <artifactId>httpcore</artifactId>
+            <version>4.3.2</version>
+        </dependency>
+
+        <dependency>
+            <groupId>org.apache.httpcomponents</groupId>
+            <artifactId>fluent-hc</artifactId>
+            <version>4.3.5</version>
+        </dependency>
+
+        <dependency>
+            <groupId>org.slf4j</groupId>
+            <artifactId>jcl-over-slf4j</artifactId>
+            <version>1.7.7</version>
+        </dependency>
+        <dependency>
+            <groupId>httpfailover</groupId>
+            <artifactId>httpclient-failover</artifactId>
+            <version>1.0</version>
+        </dependency>
+
+        <dependency>
+            <groupId>net.opentsdb</groupId>
+            <artifactId>opentsdb</artifactId>
+            <version>2.2.0</version>
+        </dependency>
+
+        <dependency>
+          <groupId>com.google.guava</groupId>
+          <artifactId>guava</artifactId>
+          <version>13.0.1</version>
+        </dependency>
+
+        <dependency>
+          <groupId>com.fasterxml.jackson.core</groupId>
+          <artifactId>jackson-annotations</artifactId>
+          <version>2.3.0</version>
+        </dependency>
+
+        <dependency>
+          <groupId>com.fasterxml.jackson.core</groupId>
+          <artifactId>jackson-core</artifactId>
+          <version>2.3.3</version>
+        </dependency>
+
+        <dependency>
+          <groupId>com.fasterxml.jackson.core</groupId>
+          <artifactId>jackson-databind</artifactId>
+          <version>2.3.3</version>
+        </dependency>
+    </dependencies>
+
+    <packaging>jar</packaging>
+
+    <build>
+      <sourceDirectory>src</sourceDirectory>
+      <testSourceDirectory>test</testSourceDirectory>
+
+        <resources>
+            <resource>
+                <directory>src/META-INF/services</directory>
+                <targetPath>META-INF/services</targetPath>
+            </resource>
+        </resources>
+      
+        <plugins>
+            <plugin>
+                <groupId>org.apache.maven.plugins</groupId>
+                <artifactId>maven-source-plugin</artifactId>
+                <executions>
+                    <execution>
+                        <id>attach-sources</id>
+                        <goals>
+                            <goal>jar</goal>
+                        </goals>
+                    </execution>
+                </executions>
+            </plugin>
+            <plugin>
+                <groupId>org.apache.maven.plugins</groupId>
+                <artifactId>maven-shade-plugin</artifactId>
+                <version>1.6</version>
+                <configuration>
+                    <minimizeJar>true</minimizeJar>
+                    <createDependencyReducedPom>true</createDependencyReducedPom>
+                    <artifactSet>
+                        <excludes>
+                            <exclude>io.netty:netty</exclude>
+                            <exclude>commons-logging:*</exclude>
+                            <exclude>net.opentsdb:opentsdb</exclude>
+                            <exclude>com.stumbleupon:async</exclude>
+                            <exclude>org.apache.zookeeper:zookeeper</exclude>
+                            <exclude>org.hbase:asynchbase</exclude>
+                            <exclude>com.google.protobuf:protobuf</exclude>
+                            <exclude>com.google.gwt:gwt-user</exclude>
+                        </excludes>
+                    </artifactSet>
+
+                    <filters>
+                        <filter>
+                            <artifact>*:*</artifact>
+                            <excludes>
+                                <exclude>META-INF/*.SF</exclude>
+                                <exclude>META-INF/*.DSA</exclude>
+                                <exclude>META-INF/*.RSA</exclude>
+                            </excludes>
+                        </filter>
+                        <filter>
+                            <artifact>net.opentsdb:opentsdb</artifact>
+                            <excludes>
+                                <exclude>**</exclude>
+                            </excludes>
+                        </filter>
+                    </filters>
+                    <transformers>
+                        <transformer
+                            implementation="org.apache.maven.plugins.shade.resource.AppendingTransformer">
+                            <resource>reference.conf</resource>
+                        </transformer>
+                    </transformers>
+                </configuration>
+                <executions>
+                    <execution>
+                        <phase>package</phase>
+                        <goals>
+                            <goal>shade</goal>
+                        </goals>
+                    </execution>
+                </executions>
+            </plugin>
+            <plugin>
+                <groupId>eu.somatik.serviceloader-maven-plugin</groupId>
+                <artifactId>serviceloader-maven-plugin</artifactId>
+                <version>1.0.2</version>
+                <configuration>
+                    <services>
+                        <param>net.opentsdb.search.SearchPlugin</param>
+                    </services>
+                </configuration>
+                <executions>
+                    <execution>
+                        <goals>
+                            <goal>generate</goal>
+                        </goals>
+                    </execution>
+                </executions>
+            </plugin>
+        </plugins>
+    </build>
+</project>